--- conflicted
+++ resolved
@@ -26,15 +26,11 @@
 			return nil
 		},
 		RunE: func(cmd *cobra.Command, args []string) error {
-<<<<<<< HEAD
+			if _, err := ensureStandaloneRunnerAvailable(cmd.Context(), cmd); err != nil {
+				return fmt.Errorf("unable to initialize standalone model runner: %w", err)
+			}
 			if openai && remote {
 				return fmt.Errorf("--openai and --remote flags are not compatible")
-			}
-			if err := ensureStandaloneRunnerAvailable(cmd.Context(), cmd); err != nil {
-=======
-			if _, err := ensureStandaloneRunnerAvailable(cmd.Context(), cmd); err != nil {
->>>>>>> f7ab8962
-				return fmt.Errorf("unable to initialize standalone model runner: %w", err)
 			}
 			inspectedModel, err := inspectModel(args, openai, remote, desktopClient)
 			if err != nil {
